# Real time data client

This client provides a wrapper to connect to the `real-time-data-streaming` `WebSocket` service.

## How to use it

Here is a quick example about how to connect to the service and start receiving messages (you can find more in the folder `examples/`):

```typescript
import { RealTimeDataClient } from "../src/client";
import { Message } from "../src/model";

const onMessage = (message: Message): void => {
    console.log(message.topic, message.type, message.payload);
};

const onConnect = (client: RealTimeDataClient): void => {
    // Subscribe to a topic
    client.subscribe({
        subscriptions: [
            {
                topic: "comments",
                type: "*", // "*"" can be used to connect to all the types of the topic
                filters: `{"parentEntityID":100,"parentEntityType":"Event"}`, // empty means no filter
            },
        ],
    });
};

new RealTimeDataClient({ onMessage, onConnect }).connect();
```

## How to subscribe and unsubscribe from messages

Once the connection is stablished and you have a `client: RealTimeDataClient` object, you can `subscribe` and `unsubscribe` to many messages streamings using the same connection.

### Subscribe

Subscribe to 'trades' messages from the topic 'activity' and to the all comments messages.

```typescript
client.subscribe({
    subscriptions: [
        {
            topic: "activity",
            type: "trades",
        },
    ],
});

client.subscribe({
    subscriptions: [
        {
            topic: "comments",
            type: "*", // "*"" can be used to connect to all the types of the topic
        },
    ],
});
```

### Unsubscribe

Unsubscribe from the new trades messages of the topic 'activity'. If 'activity' has more messages types and I used '\*' to connect to all of them, this will only unsubscribe from the type 'trades'.

```typescript
client.subscribe({
    subscriptions: [
        {
            topic: "activity",
            type: "trades",
        },
    ],
});
```

### Disconnect

The `client` object provides a method to disconnect from the `WebSocket` server:

```typescript
client.disconnect();
```

## Messages hierarchy

<<<<<<< HEAD
| Topic       | Type             | Auth     | Filters (if it is empty the messages won't be filtered)         | Schema         |
| ----------- | ---------------- | -------- | --------------------------------------------------------------- | -------------- |
| activity    | trades           | -        | '{"event_slug":"string"}' OR '{"market_slug":"string"}'         | Trade          |
| comments    | comment_created  | -        | '{"parentEntityID":number,"parentEntityType":"Event / Series"}' | Comment        |
| comments    | comment_removed  | -        | '{"parentEntityID":number,"parentEntityType":"Event / Series"}' | Comment        |
| comments    | reaction_created | -        | '{"parentEntityID":number,"parentEntityType":"Event / Series"}' | Reaction       |
| comments    | reaction_removed | -        | '{"parentEntityID":number,"parentEntityType":"Event / Series"}' | Reaction       |
| rfq         | request_created  | -        | -                                                               | Request        |
| rfq         | request_edited   | -        | -                                                               | Request        |
| rfq         | request_canceled | -        | -                                                               | Request        |
| rfq         | request_expired  | -        | -                                                               | Request        |
| rfq         | quote_created    | -        | -                                                               | Quote          |
| rfq         | quote_edited     | -        | -                                                               | Quote          |
| rfq         | quote_canceled   | -        | -                                                               | Quote          |
| rfq         | quote_expired    | -        | -                                                               | Quote          |
| clob_user   | order            | ClobAuth | -                                                               | Order          |
| clob_user   | trade            | ClobAuth | -                                                               | Trade          |
| clob_market | price_change     | -        | `{"assets_ids":["100","200",...]}                               | PriceChange    |
| clob_market | agg_orderbook    | -        | `{"assets_ids":["100","200",...]}                               | AggOrderbook   |
| clob_market | last_trade_price | -        | `{"assets_ids":["100","200",...]}                               | LastTradePrice |
| clob_market | tick_size_change | -        | `{"assets_ids":["100","200",...]}                               | TickSizeChange |
| clob_market | market_created   | -        | -                                                               | ClobMarket     |
| clob_market | market_resolved  | -        | -                                                               | ClobMarket     |
=======
| Topic    | Type             | Auth | Filters (if it is empty the messages won't be filtered)         | Schema   |
| -------- | ---------------- | ---- | --------------------------------------------------------------- | -------- |
| activity | trades           | -    | '{"event_slug":"string"}' OR '{"market_slug":"string"}'         | Trade    |
| activity | orders_matched   | -    | '{"event_slug":"string"}' OR '{"market_slug":"string"}'         | Trade    |
| comments | comment_created  | -    | '{"parentEntityID":number,"parentEntityType":"Event / Series"}' | Comment  |
| comments | comment_removed  | -    | '{"parentEntityID":number,"parentEntityType":"Event / Series"}' | Comment  |
| comments | reaction_created | -    | '{"parentEntityID":number,"parentEntityType":"Event / Series"}' | Reaction |
| comments | reaction_removed | -    | '{"parentEntityID":number,"parentEntityType":"Event / Series"}' | Reaction |
| rfq      | request_created  | -    | -                                                               | Request  |
| rfq      | request_edited   | -    | -                                                               | Request  |
| rfq      | request_canceled | -    | -                                                               | Request  |
| rfq      | request_expired  | -    | -                                                               | Request  |
| rfq      | quote_created    | -    | -                                                               | Quote    |
| rfq      | quote_edited     | -    | -                                                               | Quote    |
| rfq      | quote_canceled   | -    | -                                                               | Quote    |
| rfq      | quote_expired    | -    | -                                                               | Quote    |
>>>>>>> 613b14c3

### Trade

| Name            | Type    | Description                                        |
| --------------- | ------- | -------------------------------------------------- |
| asset           | string  | ERC1155 token ID of conditional token being traded |
| bio             | string  | Bio of the user of the trade                       |
| conditionId     | string  | Id of market which is also the CTF condition ID    |
| eventSlug       | string  | Slug of the event                                  |
| icon            | string  | URL to the market icon image                       |
| name            | string  | Name of the user of the trade                      |
| outcome         | string  | Human readable outcome of the market               |
| outcomeIndex    | integer | Index of the outcome                               |
| price           | float   | Price of the trade                                 |
| profileImage    | string  | URL to the user profile image                      |
| proxyWallet     | string  | Address of the user proxy wallet                   |
| pseudonym       | string  | Pseudonym of the user                              |
| side            | string  | Side of the trade (BUY/SELL)                       |
| size            | integer | Size of the trade                                  |
| slug            | string  | Slug of the market                                 |
| timestamp       | integer | Timestamp of the trade                             |
| title           | string  | Title of the event                                 |
| transactionHash | string  | Hash of the transaction                            |

### Comment

| Name             | Type   | Description                                 |
| ---------------- | ------ | ------------------------------------------- |
| id               | string | Unique identifier of comment                |
| body             | string | Content of the comment                      |
| parentEntityType | string | Type of the parent entity (Event or Series) |
| parentEntityID   | number | ID of the parent entity                     |
| parentCommentID  | string | ID of the parent comment                    |
| userAddress      | string | Address of the user                         |
| replyAddress     | string | Address of the reply user                   |
| createdAt        | string | Creation timestamp                          |
| updatedAt        | string | Last update timestamp                       |

### Reaction

| Name         | Type   | Description                    |
| ------------ | ------ | ------------------------------ |
| id           | string | Unique identifier of reaction  |
| commentID    | number | ID of the comment              |
| reactionType | string | Type of the reaction           |
| icon         | string | Icon representing the reaction |
| userAddress  | string | Address of the user            |
| createdAt    | string | Creation timestamp             |

### Request

| Name         | Type   | Description                                                   |
| ------------ | ------ | ------------------------------------------------------------- |
| requestId    | string | Unique identifier for the request                             |
| proxyAddress | string | User proxy address                                            |
| market       | string | Id of market which is also the CTF condition ID               |
| token        | string | ERC1155 token ID of conditional token being traded            |
| complement   | string | Complement ERC1155 token ID of conditional token being traded |
| state        | string | Current state of the request                                  |
| side         | string | Indicates buy or sell side                                    |
| sizeIn       | number | Input size of the request                                     |
| sizeOut      | number | Output size of the request                                    |
| price        | number | Price from in/out sizes                                       |
| expiry       | number | Expiry timestamp (UNIX format)                                |

### Quote

| Name         | Type   | Description                                                   |
| ------------ | ------ | ------------------------------------------------------------- |
| quoteId      | string | Unique identifier for the quote                               |
| requestId    | string | Associated request identifier                                 |
| proxyAddress | string | User proxy address                                            |
| token        | string | ERC1155 token ID of conditional token being traded            |
| state        | string | Current state of the quote                                    |
| side         | string | Indicates buy or sell side                                    |
| sizeIn       | number | Input size of the quote                                       |
| sizeOut      | number | Output size of the quote                                      |
| sizeOut      | number | Output size of the request                                    |
| condition    | string | Id of market which is also the CTF condition ID               |
| complement   | string | Complement ERC1155 token ID of conditional token being traded |
| expiry       | number | Expiry timestamp (UNIX format)                                |<|MERGE_RESOLUTION|>--- conflicted
+++ resolved
@@ -83,10 +83,10 @@
 
 ## Messages hierarchy
 
-<<<<<<< HEAD
 | Topic       | Type             | Auth     | Filters (if it is empty the messages won't be filtered)         | Schema         |
 | ----------- | ---------------- | -------- | --------------------------------------------------------------- | -------------- |
 | activity    | trades           | -        | '{"event_slug":"string"}' OR '{"market_slug":"string"}'         | Trade          |
+| activity | orders_matched   | -    | '{"event_slug":"string"}' OR '{"market_slug":"string"}'         | Trade    |
 | comments    | comment_created  | -        | '{"parentEntityID":number,"parentEntityType":"Event / Series"}' | Comment        |
 | comments    | comment_removed  | -        | '{"parentEntityID":number,"parentEntityType":"Event / Series"}' | Comment        |
 | comments    | reaction_created | -        | '{"parentEntityID":number,"parentEntityType":"Event / Series"}' | Reaction       |
@@ -107,24 +107,6 @@
 | clob_market | tick_size_change | -        | `{"assets_ids":["100","200",...]}                               | TickSizeChange |
 | clob_market | market_created   | -        | -                                                               | ClobMarket     |
 | clob_market | market_resolved  | -        | -                                                               | ClobMarket     |
-=======
-| Topic    | Type             | Auth | Filters (if it is empty the messages won't be filtered)         | Schema   |
-| -------- | ---------------- | ---- | --------------------------------------------------------------- | -------- |
-| activity | trades           | -    | '{"event_slug":"string"}' OR '{"market_slug":"string"}'         | Trade    |
-| activity | orders_matched   | -    | '{"event_slug":"string"}' OR '{"market_slug":"string"}'         | Trade    |
-| comments | comment_created  | -    | '{"parentEntityID":number,"parentEntityType":"Event / Series"}' | Comment  |
-| comments | comment_removed  | -    | '{"parentEntityID":number,"parentEntityType":"Event / Series"}' | Comment  |
-| comments | reaction_created | -    | '{"parentEntityID":number,"parentEntityType":"Event / Series"}' | Reaction |
-| comments | reaction_removed | -    | '{"parentEntityID":number,"parentEntityType":"Event / Series"}' | Reaction |
-| rfq      | request_created  | -    | -                                                               | Request  |
-| rfq      | request_edited   | -    | -                                                               | Request  |
-| rfq      | request_canceled | -    | -                                                               | Request  |
-| rfq      | request_expired  | -    | -                                                               | Request  |
-| rfq      | quote_created    | -    | -                                                               | Quote    |
-| rfq      | quote_edited     | -    | -                                                               | Quote    |
-| rfq      | quote_canceled   | -    | -                                                               | Quote    |
-| rfq      | quote_expired    | -    | -                                                               | Quote    |
->>>>>>> 613b14c3
 
 ### Trade
 
